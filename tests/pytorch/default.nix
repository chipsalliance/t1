{ lib
, linkerScript
, buddy-mlir
, makeBuilder
, findAndBuild
, getTestRequiredFeatures
, t1main
, callPackage
}:

let
  builder = makeBuilder { casePrefix = "pytorch"; };
  build = { caseName, sourcePath }:
<<<<<<< HEAD
    let
      buddyBuildConfig = import (sourcePath + "/config.nix");
      defaultBuddyTranslateArgs = [ "--buddy-to-llvmir" ];
      defaultBuddyLLCArgs = [
        "-mtriple=riscv32"
        "-target-abi=ilp32f"
        "-mattr=+m,+f,+zve32f"
        "-riscv-v-vector-bits-min=128"
      ];
    in
    builder rec {
      inherit caseName;

      src = sourcePath;

      passthru.featuresRequired = getTestRequiredFeatures sourcePath;

      nativeBuildInputs = [ buddy-mlir.pyenv buddy-mlir ];

      pythonArgs = buddyBuildConfig.pythonArgs or [ ];
      buddyTranslateArgs = buddyBuildConfig.buddyTranslateArgs or defaultBuddyTranslateArgs;
      buddyLLCArgs = buddyBuildConfig.buddyLLCArgs or defaultBuddyLLCArgs;
      buddyIncludes = buddyBuildConfig.includes or [ ];

      postUnpack = ''
        buddyIncludeDir="."
        if [ "x$buddyIncludes" != "x" ]; then
          mkdir -p buddyInclude
          _buddyHeaderArray=( $buddyIncludes )
          for h in "''${_buddyHeaderArray}"; do
            cp -v "$h" buddyInclude/"$(stripHash $h)"
          done

          buddyIncludeDir=$PWD/buddyInclude
        fi
      '';

      buildPhase = ''
        runHook preBuild

        echo "Running python with args $pythonArgs"
        python $pythonArgs ${caseName}.py

        # Generate multiple buddy-opt call, each will read input from former pipeline
        # For example, for buddyOptArgs = [ [ "--arg-a" ], [ "--arg-b" ], [ "--arg-c" ] ]
        # This will generate
        #
        #   echo "..."
        #   buddy-opt forward.mlir --arg-a -o forward-1.mlir
        #   echo "..."
        #   buddy-opt forward-1.mlir --arg-b -o forward-2.mlir
        #   echo "..."
        #   buddy-opt forward-2.mlir --arg-c -o forward-3.mlir
        #
        ${lib.concatStringsSep "\n" (
          lib.imap0
          (idx: args: ''
            echo "Running buddy-opt with args ${lib.escapeShellArgs args}"
            buddy-opt \
              forward${if idx == 0 then "" else "-${toString idx}"}.mlir \
              ${lib.escapeShellArgs args} \
              -o forward-${toString (idx+1)}.mlir
          '')
          buddyBuildConfig.buddyOptArgs
        )}

        # Pick up the last optimized MLIR file
        echo "Running buddy-translate with args $buddyTranslateArgs"
        buddy-translate forward-${with builtins; toString (length buddyBuildConfig.buddyOptArgs)}.mlir \
          $buddyTranslateArgs -o forward.ll

        echo "Running buddy-llc with args $buddyLLCArgs"
        buddy-llc forward.ll $buddyLLCArgs --filetype=obj -o forward.o

        echo "Using include dir $buddyIncludeDir"
        $CXX -nostdlib -I$buddyIncludeDir -c ${caseName}.cc -o host.o
        $CC -T${linkerScript} \
          host.o forward.o ${t1main} \
          -o $pname.elf

        runHook postBuild
      '';

      meta.description = "testcase '${caseName}', written in MLIR";
=======
    callPackage (sourcePath + "/build.nix") {
      buildBuddyE2ETest = { optPhase, ... }@overrides: builder
        ({
          inherit caseName;

          featuresRequired = getTestRequiredFeatures sourcePath;

          nativeBuildInputs = [ buddy-mlir.pyenv buddy-mlir ];

          src = sourcePath;

          configurePhase = ''
            declare -A optArtifacts translateArtifacts llcArtifacts
          '';

          translatePhase = ''
            if [[ -z "$optArtifacts" ]]; then
              echo "optPhase doesn't produce optArtifacts, abort" >&2
              exit 1
            fi

            for mlir in ''${optArtifacts[@]}; do
              echo "Translating $mlir"
              buddy-translate --buddy-to-llvmir "$mlir" -o "$mlir.ll"

              translateArtifacts+=("$mlir.ll")
            done
          '';

          llcPhase = ''
            if [[ -z "$translateArtifacts" ]]; then
              echo "translatePhase doesn't produce translateArtifacts, abort" >&2
              exit 1
            fi

            for llvmir in ''${translateArtifacts[@]}; do
              echo "Compiling $llvmir"
              buddy-llc "$llvmir" \
                -mtriple=riscv32 \
                -target-abi=ilp32f \
                -mattr=+m,+f,+zve32f \
                -riscv-v-vector-bits-min=128 \
                --filetype=obj \
                -o "$llvmir.o"

              llcArtifacts+=("$llvmir.o")
            done
          '';

          linkPhase = ''
            if [[ -z "$llcArtifacts" ]]; then
              echo "llcPhase doesn't produce any llcArtifacts" >&2
              exit 1
            fi

            echo "Building final binary"
            mkdir -p _include
            cp ${./memref.hpp} _include/memref.hpp

            $CXX -nostdlib -I _include -c ${caseName}.cc -o host.o
            $CC -T${linkerScript} \
              host.o ''${llcArtifacts[@]} ${t1main} \
              -o $pname.elf
          '';

          buildPhase = ''
            runHook preBuild

            runPhase optPhase
            runPhase translatePhase
            runPhase llcPhase
            runPhase linkPhase

            runHook postBuild
          '';
        } // overrides);
>>>>>>> 924f8634
    };
in
findAndBuild ./. build<|MERGE_RESOLUTION|>--- conflicted
+++ resolved
@@ -11,93 +11,7 @@
 let
   builder = makeBuilder { casePrefix = "pytorch"; };
   build = { caseName, sourcePath }:
-<<<<<<< HEAD
-    let
-      buddyBuildConfig = import (sourcePath + "/config.nix");
-      defaultBuddyTranslateArgs = [ "--buddy-to-llvmir" ];
-      defaultBuddyLLCArgs = [
-        "-mtriple=riscv32"
-        "-target-abi=ilp32f"
-        "-mattr=+m,+f,+zve32f"
-        "-riscv-v-vector-bits-min=128"
-      ];
-    in
-    builder rec {
-      inherit caseName;
-
-      src = sourcePath;
-
-      passthru.featuresRequired = getTestRequiredFeatures sourcePath;
-
-      nativeBuildInputs = [ buddy-mlir.pyenv buddy-mlir ];
-
-      pythonArgs = buddyBuildConfig.pythonArgs or [ ];
-      buddyTranslateArgs = buddyBuildConfig.buddyTranslateArgs or defaultBuddyTranslateArgs;
-      buddyLLCArgs = buddyBuildConfig.buddyLLCArgs or defaultBuddyLLCArgs;
-      buddyIncludes = buddyBuildConfig.includes or [ ];
-
-      postUnpack = ''
-        buddyIncludeDir="."
-        if [ "x$buddyIncludes" != "x" ]; then
-          mkdir -p buddyInclude
-          _buddyHeaderArray=( $buddyIncludes )
-          for h in "''${_buddyHeaderArray}"; do
-            cp -v "$h" buddyInclude/"$(stripHash $h)"
-          done
-
-          buddyIncludeDir=$PWD/buddyInclude
-        fi
-      '';
-
-      buildPhase = ''
-        runHook preBuild
-
-        echo "Running python with args $pythonArgs"
-        python $pythonArgs ${caseName}.py
-
-        # Generate multiple buddy-opt call, each will read input from former pipeline
-        # For example, for buddyOptArgs = [ [ "--arg-a" ], [ "--arg-b" ], [ "--arg-c" ] ]
-        # This will generate
-        #
-        #   echo "..."
-        #   buddy-opt forward.mlir --arg-a -o forward-1.mlir
-        #   echo "..."
-        #   buddy-opt forward-1.mlir --arg-b -o forward-2.mlir
-        #   echo "..."
-        #   buddy-opt forward-2.mlir --arg-c -o forward-3.mlir
-        #
-        ${lib.concatStringsSep "\n" (
-          lib.imap0
-          (idx: args: ''
-            echo "Running buddy-opt with args ${lib.escapeShellArgs args}"
-            buddy-opt \
-              forward${if idx == 0 then "" else "-${toString idx}"}.mlir \
-              ${lib.escapeShellArgs args} \
-              -o forward-${toString (idx+1)}.mlir
-          '')
-          buddyBuildConfig.buddyOptArgs
-        )}
-
-        # Pick up the last optimized MLIR file
-        echo "Running buddy-translate with args $buddyTranslateArgs"
-        buddy-translate forward-${with builtins; toString (length buddyBuildConfig.buddyOptArgs)}.mlir \
-          $buddyTranslateArgs -o forward.ll
-
-        echo "Running buddy-llc with args $buddyLLCArgs"
-        buddy-llc forward.ll $buddyLLCArgs --filetype=obj -o forward.o
-
-        echo "Using include dir $buddyIncludeDir"
-        $CXX -nostdlib -I$buddyIncludeDir -c ${caseName}.cc -o host.o
-        $CC -T${linkerScript} \
-          host.o forward.o ${t1main} \
-          -o $pname.elf
-
-        runHook postBuild
-      '';
-
-      meta.description = "testcase '${caseName}', written in MLIR";
-=======
-    callPackage (sourcePath + "/build.nix") {
+  callPackage (sourcePath + "/build.nix") {
       buildBuddyE2ETest = { optPhase, ... }@overrides: builder
         ({
           inherit caseName;
@@ -173,7 +87,6 @@
             runHook postBuild
           '';
         } // overrides);
->>>>>>> 924f8634
     };
 in
 findAndBuild ./. build